//===--------- kernel.cpp - Level Zero Adapter ----------------------------===//
//
// Copyright (C) 2023 Intel Corporation
//
// Part of the Unified-Runtime Project, under the Apache License v2.0 with LLVM
// Exceptions. See LICENSE.TXT
// SPDX-License-Identifier: Apache-2.0 WITH LLVM-exception
//
//===----------------------------------------------------------------------===//

#include "kernel.hpp"
#include "logger/ur_logger.hpp"
#include "ur_api.h"
#include "ur_level_zero.hpp"

UR_APIEXPORT ur_result_t UR_APICALL urKernelGetSuggestedLocalWorkSize(
    ur_kernel_handle_t hKernel, ur_queue_handle_t hQueue, uint32_t workDim,
    [[maybe_unused]] const size_t *pGlobalWorkOffset,
    const size_t *pGlobalWorkSize, size_t *pSuggestedLocalWorkSize) {
  UR_ASSERT(workDim > 0, UR_RESULT_ERROR_INVALID_WORK_DIMENSION);
  UR_ASSERT(workDim < 4, UR_RESULT_ERROR_INVALID_WORK_DIMENSION);
  UR_ASSERT(pSuggestedLocalWorkSize != nullptr,
            UR_RESULT_ERROR_INVALID_NULL_POINTER);

  uint32_t LocalWorkSize[3];
  size_t GlobalWorkSize3D[3]{1, 1, 1};
  std::copy(pGlobalWorkSize, pGlobalWorkSize + workDim, GlobalWorkSize3D);

  ze_kernel_handle_t ZeKernel{};
  UR_CALL(getZeKernel(hQueue, hKernel, &ZeKernel));

  UR_CALL(getSuggestedLocalWorkSize(hQueue, ZeKernel, GlobalWorkSize3D,
                                    LocalWorkSize));

  UR_ASSERT(pSuggestedLocalWorkSize != nullptr, UR_RESULT_ERROR_INVALID_VALUE);
  std::copy(LocalWorkSize, LocalWorkSize + workDim, pSuggestedLocalWorkSize);
  return UR_RESULT_SUCCESS;
}

ur_result_t getZeKernel(ur_queue_handle_t hQueue, ur_kernel_handle_t hKernel,
                        ze_kernel_handle_t *phZeKernel) {
  auto ZeDevice = hQueue->Device->ZeDevice;

  if (hKernel->ZeKernelMap.empty()) {
    *phZeKernel = hKernel->ZeKernel;
  } else {
    auto It = hKernel->ZeKernelMap.find(ZeDevice);
    if (It == hKernel->ZeKernelMap.end()) {
      /* kernel and queue don't match */
      return UR_RESULT_ERROR_INVALID_QUEUE;
    }
    *phZeKernel = It->second;
  }

  return UR_RESULT_SUCCESS;
}

ur_result_t getSuggestedLocalWorkSize(ur_queue_handle_t hQueue,
                                      ze_kernel_handle_t hZeKernel,
                                      size_t GlobalWorkSize3D[3],
                                      uint32_t SuggestedLocalWorkSize3D[3]) {
  uint32_t *WG = SuggestedLocalWorkSize3D;

  // We can't call to zeKernelSuggestGroupSize if 64-bit GlobalWorkSize
  // values do not fit to 32-bit that the API only supports currently.
  bool SuggestGroupSize = true;
  for (int I : {0, 1, 2}) {
    if (GlobalWorkSize3D[I] > UINT32_MAX) {
      SuggestGroupSize = false;
    }
  }
  if (SuggestGroupSize) {
    ZE2UR_CALL(zeKernelSuggestGroupSize,
               (hZeKernel, GlobalWorkSize3D[0], GlobalWorkSize3D[1],
                GlobalWorkSize3D[2], &WG[0], &WG[1], &WG[2]));
  } else {
    for (int I : {0, 1, 2}) {
      // Try to find a I-dimension WG size that the GlobalWorkSize[I] is
      // fully divisable with. Start with the max possible size in
      // each dimension.
      uint32_t GroupSize[] = {
          hQueue->Device->ZeDeviceComputeProperties->maxGroupSizeX,
          hQueue->Device->ZeDeviceComputeProperties->maxGroupSizeY,
          hQueue->Device->ZeDeviceComputeProperties->maxGroupSizeZ};
      GroupSize[I] = (std::min)(size_t(GroupSize[I]), GlobalWorkSize3D[I]);
      while (GlobalWorkSize3D[I] % GroupSize[I]) {
        --GroupSize[I];
      }
      if (GlobalWorkSize3D[I] / GroupSize[I] > UINT32_MAX) {
        urPrint("getSuggestedLocalWorkSize: can't find a WG size "
                "suitable for global work size > UINT32_MAX\n");
        return UR_RESULT_ERROR_INVALID_WORK_GROUP_SIZE;
      }
      WG[I] = GroupSize[I];
    }
    urPrint(
        "getSuggestedLocalWorkSize: using computed WG size = {%d, %d, %d}\n",
        WG[0], WG[1], WG[2]);
  }

  return UR_RESULT_SUCCESS;
}

UR_APIEXPORT ur_result_t UR_APICALL urEnqueueKernelLaunch(
    ur_queue_handle_t Queue,   ///< [in] handle of the queue object
    ur_kernel_handle_t Kernel, ///< [in] handle of the kernel object
    uint32_t WorkDim, ///< [in] number of dimensions, from 1 to 3, to specify
                      ///< the global and work-group work-items
    const size_t
        *GlobalWorkOffset, ///< [in] pointer to an array of workDim unsigned
                           ///< values that specify the offset used to
                           ///< calculate the global ID of a work-item
    const size_t *GlobalWorkSize, ///< [in] pointer to an array of workDim
                                  ///< unsigned values that specify the number
                                  ///< of global work-items in workDim that
                                  ///< will execute the kernel function
    const size_t
        *LocalWorkSize, ///< [in][optional] pointer to an array of workDim
                        ///< unsigned values that specify the number of local
                        ///< work-items forming a work-group that will execute
                        ///< the kernel function. If nullptr, the runtime
                        ///< implementation will choose the work-group size.
    uint32_t NumEventsInWaitList, ///< [in] size of the event wait list
    const ur_event_handle_t
        *EventWaitList, ///< [in][optional][range(0, numEventsInWaitList)]
                        ///< pointer to a list of events that must be complete
                        ///< before the kernel execution. If nullptr, the
                        ///< numEventsInWaitList must be 0, indicating that no
                        ///< wait event.
    ur_event_handle_t
        *OutEvent ///< [in,out][optional] return an event object that identifies
                  ///< this particular kernel execution instance.
) {
  ze_kernel_handle_t ZeKernel{};
  UR_CALL(getZeKernel(Queue, Kernel, &ZeKernel));

  // Lock automatically releases when this goes out of scope.
  std::scoped_lock<ur_shared_mutex, ur_shared_mutex, ur_shared_mutex> Lock(
      Queue->Mutex, Kernel->Mutex, Kernel->Program->Mutex);
  if (GlobalWorkOffset != NULL) {
    if (!Queue->Device->Platform->ZeDriverGlobalOffsetExtensionFound) {
      logger::error("No global offset extension found on this driver");
      return UR_RESULT_ERROR_INVALID_VALUE;
    }

    ZE2UR_CALL(zeKernelSetGlobalOffsetExp,
               (ZeKernel, GlobalWorkOffset[0], GlobalWorkOffset[1],
                GlobalWorkOffset[2]));
  }

  // If there are any pending arguments set them now.
  for (auto &Arg : Kernel->PendingArguments) {
    // The ArgValue may be a NULL pointer in which case a NULL value is used for
    // the kernel argument declared as a pointer to global or constant memory.
    char **ZeHandlePtr = nullptr;
    if (Arg.Value) {
      UR_CALL(Arg.Value->getZeHandlePtr(ZeHandlePtr, Arg.AccessMode,
                                        Queue->Device));
    }
    ZE2UR_CALL(zeKernelSetArgumentValue,
               (ZeKernel, Arg.Index, Arg.Size, ZeHandlePtr));
  }
  Kernel->PendingArguments.clear();

  ze_group_count_t ZeThreadGroupDimensions{1, 1, 1};
  uint32_t WG[3]{};

  // New variable needed because GlobalWorkSize parameter might not be of size 3
  size_t GlobalWorkSize3D[3]{1, 1, 1};
  std::copy(GlobalWorkSize, GlobalWorkSize + WorkDim, GlobalWorkSize3D);

  if (LocalWorkSize) {
<<<<<<< HEAD
    for (uint32_t I = 0; I < WorkDim; ++I) {
      UR_ASSERT(LocalWorkSize[I] < (std::numeric_limits<uint32_t>::max)(),
                UR_RESULT_ERROR_INVALID_VALUE);
      WG[I] = static_cast<uint32_t>(LocalWorkSize[I]);
=======
    // L0
    UR_ASSERT(LocalWorkSize[0] < (std::numeric_limits<uint32_t>::max)(),
              UR_RESULT_ERROR_INVALID_VALUE);
    UR_ASSERT(LocalWorkSize[1] < (std::numeric_limits<uint32_t>::max)(),
              UR_RESULT_ERROR_INVALID_VALUE);
    UR_ASSERT(LocalWorkSize[2] < (std::numeric_limits<uint32_t>::max)(),
              UR_RESULT_ERROR_INVALID_VALUE);
    WG[0] = static_cast<uint32_t>(LocalWorkSize[0]);
    WG[1] = static_cast<uint32_t>(LocalWorkSize[1]);
    WG[2] = static_cast<uint32_t>(LocalWorkSize[2]);
  } else {
    // We can't call to zeKernelSuggestGroupSize if 64-bit GlobalWorkSize
    // values do not fit to 32-bit that the API only supports currently.
    bool SuggestGroupSize = true;
    for (int I : {0, 1, 2}) {
      if (GlobalWorkSize3D[I] > UINT32_MAX) {
        SuggestGroupSize = false;
      }
    }
    if (SuggestGroupSize) {
      ZE2UR_CALL(zeKernelSuggestGroupSize,
                 (ZeKernel, GlobalWorkSize3D[0], GlobalWorkSize3D[1],
                  GlobalWorkSize3D[2], &WG[0], &WG[1], &WG[2]));
    } else {
      for (int I : {0, 1, 2}) {
        // Try to find a I-dimension WG size that the GlobalWorkSize[I] is
        // fully divisable with. Start with the max possible size in
        // each dimension.
        uint32_t GroupSize[] = {
            Queue->Device->ZeDeviceComputeProperties->maxGroupSizeX,
            Queue->Device->ZeDeviceComputeProperties->maxGroupSizeY,
            Queue->Device->ZeDeviceComputeProperties->maxGroupSizeZ};
        GroupSize[I] = (std::min)(size_t(GroupSize[I]), GlobalWorkSize3D[I]);
        while (GlobalWorkSize3D[I] % GroupSize[I]) {
          --GroupSize[I];
        }

        if (GlobalWorkSize3D[I] / GroupSize[I] > UINT32_MAX) {
          logger::error("urEnqueueKernelLaunch: can't find a WG size "
                        "suitable for global work size > UINT32_MAX");
          return UR_RESULT_ERROR_INVALID_WORK_GROUP_SIZE;
        }
        WG[I] = GroupSize[I];
      }
      logger::debug(
          "urEnqueueKernelLaunch: using computed WG size = {{{}, {}, {}}}",
          WG[0], WG[1], WG[2]);
>>>>>>> 31d0fe15
    }
  } else {
    UR_CALL(getSuggestedLocalWorkSize(Queue, ZeKernel, GlobalWorkSize3D, WG));
  }

  // TODO: assert if sizes do not fit into 32-bit?

  switch (WorkDim) {
  case 3:
    ZeThreadGroupDimensions.groupCountX =
        static_cast<uint32_t>(GlobalWorkSize3D[0] / WG[0]);
    ZeThreadGroupDimensions.groupCountY =
        static_cast<uint32_t>(GlobalWorkSize3D[1] / WG[1]);
    ZeThreadGroupDimensions.groupCountZ =
        static_cast<uint32_t>(GlobalWorkSize3D[2] / WG[2]);
    break;
  case 2:
    ZeThreadGroupDimensions.groupCountX =
        static_cast<uint32_t>(GlobalWorkSize3D[0] / WG[0]);
    ZeThreadGroupDimensions.groupCountY =
        static_cast<uint32_t>(GlobalWorkSize3D[1] / WG[1]);
    WG[2] = 1;
    break;
  case 1:
    ZeThreadGroupDimensions.groupCountX =
        static_cast<uint32_t>(GlobalWorkSize3D[0] / WG[0]);
    WG[1] = WG[2] = 1;
    break;

  default:
<<<<<<< HEAD
    urPrint("urEnqueueKernelLaunch: unsupported work_dim\n");
    return UR_RESULT_ERROR_INVALID_WORK_DIMENSION;
=======
    logger::error("urEnqueueKernelLaunch: unsupported work_dim");
    return UR_RESULT_ERROR_INVALID_VALUE;
>>>>>>> 31d0fe15
  }

  // Error handling for non-uniform group size case
  if (GlobalWorkSize3D[0] !=
      size_t(ZeThreadGroupDimensions.groupCountX) * WG[0]) {
    logger::error("urEnqueueKernelLaunch: invalid work_dim. The range is not a "
                  "multiple of the group size in the 1st dimension");
    return UR_RESULT_ERROR_INVALID_WORK_GROUP_SIZE;
  }
  if (GlobalWorkSize3D[1] !=
      size_t(ZeThreadGroupDimensions.groupCountY) * WG[1]) {
    logger::error("urEnqueueKernelLaunch: invalid work_dim. The range is not a "
                  "multiple of the group size in the 2nd dimension");
    return UR_RESULT_ERROR_INVALID_WORK_GROUP_SIZE;
  }
  if (GlobalWorkSize3D[2] !=
      size_t(ZeThreadGroupDimensions.groupCountZ) * WG[2]) {
    logger::debug("urEnqueueKernelLaunch: invalid work_dim. The range is not a "
                  "multiple of the group size in the 3rd dimension");
    return UR_RESULT_ERROR_INVALID_WORK_GROUP_SIZE;
  }

  ZE2UR_CALL(zeKernelSetGroupSize, (ZeKernel, WG[0], WG[1], WG[2]));

  bool UseCopyEngine = false;
  _ur_ze_event_list_t TmpWaitList;
  UR_CALL(TmpWaitList.createAndRetainUrZeEventList(
      NumEventsInWaitList, EventWaitList, Queue, UseCopyEngine));

  // Get a new command list to be used on this call
  ur_command_list_ptr_t CommandList{};
  UR_CALL(Queue->Context->getAvailableCommandList(
      Queue, CommandList, UseCopyEngine, true /* AllowBatching */));

  ze_event_handle_t ZeEvent = nullptr;
  ur_event_handle_t InternalEvent{};
  bool IsInternal = OutEvent == nullptr;
  ur_event_handle_t *Event = OutEvent ? OutEvent : &InternalEvent;

  UR_CALL(createEventAndAssociateQueue(Queue, Event, UR_COMMAND_KERNEL_LAUNCH,
                                       CommandList, IsInternal, false));
  ZeEvent = (*Event)->ZeEvent;
  (*Event)->WaitList = TmpWaitList;

  // Save the kernel in the event, so that when the event is signalled
  // the code can do a urKernelRelease on this kernel.
  (*Event)->CommandData = (void *)Kernel;

  // Increment the reference count of the Kernel and indicate that the Kernel
  // is in use. Once the event has been signalled, the code in
  // CleanupCompletedEvent(Event) will do a urKernelRelease to update the
  // reference count on the kernel, using the kernel saved in CommandData.
  UR_CALL(urKernelRetain(Kernel));

  // Add to list of kernels to be submitted
  if (IndirectAccessTrackingEnabled)
    Queue->KernelsToBeSubmitted.push_back(Kernel);

  if (Queue->UsingImmCmdLists && IndirectAccessTrackingEnabled) {
    // If using immediate commandlists then gathering of indirect
    // references and appending to the queue (which means submission)
    // must be done together.
    std::unique_lock<ur_shared_mutex> ContextsLock(
        Queue->Device->Platform->ContextsMutex, std::defer_lock);
    // We are going to submit kernels for execution. If indirect access flag is
    // set for a kernel then we need to make a snapshot of existing memory
    // allocations in all contexts in the platform. We need to lock the mutex
    // guarding the list of contexts in the platform to prevent creation of new
    // memory alocations in any context before we submit the kernel for
    // execution.
    ContextsLock.lock();
    Queue->CaptureIndirectAccesses();
    // Add the command to the command list, which implies submission.
    ZE2UR_CALL(zeCommandListAppendLaunchKernel,
               (CommandList->first, ZeKernel, &ZeThreadGroupDimensions, ZeEvent,
                (*Event)->WaitList.Length, (*Event)->WaitList.ZeEventList));
  } else {
    // Add the command to the command list for later submission.
    // No lock is needed here, unlike the immediate commandlist case above,
    // because the kernels are not actually submitted yet. Kernels will be
    // submitted only when the comamndlist is closed. Then, a lock is held.
    ZE2UR_CALL(zeCommandListAppendLaunchKernel,
               (CommandList->first, ZeKernel, &ZeThreadGroupDimensions, ZeEvent,
                (*Event)->WaitList.Length, (*Event)->WaitList.ZeEventList));
  }

  logger::debug("calling zeCommandListAppendLaunchKernel() with"
                "  ZeEvent {}",
                ur_cast<std::uintptr_t>(ZeEvent));
  printZeEventList((*Event)->WaitList);

  // Execute command list asynchronously, as the event will be used
  // to track down its completion.
  UR_CALL(Queue->executeCommandList(CommandList, false, true));

  return UR_RESULT_SUCCESS;
}

UR_APIEXPORT ur_result_t UR_APICALL urEnqueueCooperativeKernelLaunchExp(
    ur_queue_handle_t hQueue, ur_kernel_handle_t hKernel, uint32_t workDim,
    const size_t *pGlobalWorkOffset, const size_t *pGlobalWorkSize,
    const size_t *pLocalWorkSize, uint32_t numEventsInWaitList,
    const ur_event_handle_t *phEventWaitList, ur_event_handle_t *phEvent) {
  return urEnqueueKernelLaunch(hQueue, hKernel, workDim, pGlobalWorkOffset,
                               pGlobalWorkSize, pLocalWorkSize,
                               numEventsInWaitList, phEventWaitList, phEvent);
}

UR_APIEXPORT ur_result_t UR_APICALL urEnqueueDeviceGlobalVariableWrite(
    ur_queue_handle_t Queue,     ///< [in] handle of the queue to submit to.
    ur_program_handle_t Program, ///< [in] handle of the program containing the
                                 ///< device global variable.
    const char
        *Name, ///< [in] the unique identifier for the device global variable.
    bool BlockingWrite, ///< [in] indicates if this operation should block.
    size_t Count,       ///< [in] the number of bytes to copy.
    size_t Offset, ///< [in] the byte offset into the device global variable to
                   ///< start copying.
    const void *Src, ///< [in] pointer to where the data must be copied from.
    uint32_t NumEventsInWaitList, ///< [in] size of the event wait list.
    const ur_event_handle_t
        *EventWaitList, ///< [in][optional][range(0, numEventsInWaitList)]
                        ///< pointer to a list of events that must be complete
                        ///< before the kernel execution. If nullptr, the
                        ///< numEventsInWaitList must be 0, indicating that no
                        ///< wait event.
    ur_event_handle_t
        *Event ///< [in,out][optional] return an event object that identifies
               ///< this particular kernel execution instance.
) {
  std::scoped_lock<ur_shared_mutex> lock(Queue->Mutex);

  // Find global variable pointer
  size_t GlobalVarSize = 0;
  void *GlobalVarPtr = nullptr;
  ZE2UR_CALL(zeModuleGetGlobalPointer,
             (Program->ZeModule, Name, &GlobalVarSize, &GlobalVarPtr));
  if (GlobalVarSize < Offset + Count) {
    setErrorMessage("Write device global variable is out of range.",
                    UR_RESULT_ERROR_INVALID_VALUE,
                    static_cast<int32_t>(ZE_RESULT_ERROR_INVALID_ARGUMENT));
    return UR_RESULT_ERROR_ADAPTER_SPECIFIC;
  }

  // Copy engine is preferred only for host to device transfer.
  // Device to device transfers run faster on compute engines.
  bool PreferCopyEngine = !IsDevicePointer(Queue->Context, Src);

  // Temporary option added to use copy engine for D2D copy
  PreferCopyEngine |= UseCopyEngineForD2DCopy;

  return enqueueMemCopyHelper(UR_COMMAND_DEVICE_GLOBAL_VARIABLE_WRITE, Queue,
                              ur_cast<char *>(GlobalVarPtr) + Offset,
                              BlockingWrite, Count, Src, NumEventsInWaitList,
                              EventWaitList, Event, PreferCopyEngine);
}

UR_APIEXPORT ur_result_t UR_APICALL urEnqueueDeviceGlobalVariableRead(
    ur_queue_handle_t Queue,     ///< [in] handle of the queue to submit to.
    ur_program_handle_t Program, ///< [in] handle of the program containing the
                                 ///< device global variable.
    const char
        *Name, ///< [in] the unique identifier for the device global variable.
    bool BlockingRead, ///< [in] indicates if this operation should block.
    size_t Count,      ///< [in] the number of bytes to copy.
    size_t Offset, ///< [in] the byte offset into the device global variable to
                   ///< start copying.
    void *Dst,     ///< [in] pointer to where the data must be copied to.
    uint32_t NumEventsInWaitList, ///< [in] size of the event wait list.
    const ur_event_handle_t
        *EventWaitList, ///< [in][optional][range(0, numEventsInWaitList)]
                        ///< pointer to a list of events that must be complete
                        ///< before the kernel execution. If nullptr, the
                        ///< numEventsInWaitList must be 0, indicating that no
                        ///< wait event.
    ur_event_handle_t
        *Event ///< [in,out][optional] return an event object that identifies
               ///< this particular kernel execution instance.
) {

  std::scoped_lock<ur_shared_mutex> lock(Queue->Mutex);

  // Find global variable pointer
  size_t GlobalVarSize = 0;
  void *GlobalVarPtr = nullptr;
  ZE2UR_CALL(zeModuleGetGlobalPointer,
             (Program->ZeModule, Name, &GlobalVarSize, &GlobalVarPtr));
  if (GlobalVarSize < Offset + Count) {
    setErrorMessage("Read from device global variable is out of range.",
                    UR_RESULT_ERROR_INVALID_VALUE,
                    static_cast<int32_t>(ZE_RESULT_ERROR_INVALID_ARGUMENT));
    return UR_RESULT_ERROR_ADAPTER_SPECIFIC;
  }

  // Copy engine is preferred only for host to device transfer.
  // Device to device transfers run faster on compute engines.
  bool PreferCopyEngine = !IsDevicePointer(Queue->Context, Dst);

  // Temporary option added to use copy engine for D2D copy
  PreferCopyEngine |= UseCopyEngineForD2DCopy;

  return enqueueMemCopyHelper(
      UR_COMMAND_DEVICE_GLOBAL_VARIABLE_READ, Queue, Dst, BlockingRead, Count,
      ur_cast<char *>(GlobalVarPtr) + Offset, NumEventsInWaitList,
      EventWaitList, Event, PreferCopyEngine);
}

UR_APIEXPORT ur_result_t UR_APICALL urKernelCreate(
    ur_program_handle_t Program, ///< [in] handle of the program instance
    const char *KernelName,      ///< [in] pointer to null-terminated string.
    ur_kernel_handle_t
        *RetKernel ///< [out] pointer to handle of kernel object created.
) {
  std::shared_lock<ur_shared_mutex> Guard(Program->Mutex);
  if (Program->State != ur_program_handle_t_::state::Exe) {
    return UR_RESULT_ERROR_INVALID_PROGRAM_EXECUTABLE;
  }

  try {
    ur_kernel_handle_t_ *UrKernel = new ur_kernel_handle_t_(true, Program);
    *RetKernel = reinterpret_cast<ur_kernel_handle_t>(UrKernel);
  } catch (const std::bad_alloc &) {
    return UR_RESULT_ERROR_OUT_OF_HOST_MEMORY;
  } catch (...) {
    return UR_RESULT_ERROR_UNKNOWN;
  }

  for (auto It : Program->ZeModuleMap) {
    auto ZeModule = It.second;
    ZeStruct<ze_kernel_desc_t> ZeKernelDesc;
    ZeKernelDesc.flags = 0;
    ZeKernelDesc.pKernelName = KernelName;

    ze_kernel_handle_t ZeKernel;
    ZE2UR_CALL(zeKernelCreate, (ZeModule, &ZeKernelDesc, &ZeKernel));

    auto ZeDevice = It.first;

    // Store the kernel in the ZeKernelMap so the correct
    // kernel can be retrieved later for a specific device
    // where a queue is being submitted.
    (*RetKernel)->ZeKernelMap[ZeDevice] = ZeKernel;
    (*RetKernel)->ZeKernels.push_back(ZeKernel);

    // If the device used to create the module's kernel is a root-device
    // then store the kernel also using the sub-devices, since application
    // could submit the root-device's kernel to a sub-device's queue.
    uint32_t SubDevicesCount = 0;
    zeDeviceGetSubDevices(ZeDevice, &SubDevicesCount, nullptr);
    std::vector<ze_device_handle_t> ZeSubDevices(SubDevicesCount);
    zeDeviceGetSubDevices(ZeDevice, &SubDevicesCount, ZeSubDevices.data());
    for (auto ZeSubDevice : ZeSubDevices) {
      (*RetKernel)->ZeKernelMap[ZeSubDevice] = ZeKernel;
    }
  }

  (*RetKernel)->ZeKernel = (*RetKernel)->ZeKernelMap.begin()->second;

  UR_CALL((*RetKernel)->initialize());

  return UR_RESULT_SUCCESS;
}

UR_APIEXPORT ur_result_t UR_APICALL urKernelSetArgValue(
    ur_kernel_handle_t Kernel, ///< [in] handle of the kernel object
    uint32_t ArgIndex, ///< [in] argument index in range [0, num args - 1]
    size_t ArgSize,    ///< [in] size of argument type
    const ur_kernel_arg_value_properties_t
        *Properties, ///< [in][optional] argument properties
    const void
        *PArgValue ///< [in] argument value represented as matching arg type.
) {
  std::ignore = Properties;

  UR_ASSERT(Kernel, UR_RESULT_ERROR_INVALID_NULL_HANDLE);

  // OpenCL: "the arg_value pointer can be NULL or point to a NULL value
  // in which case a NULL value will be used as the value for the argument
  // declared as a pointer to global or constant memory in the kernel"
  //
  // We don't know the type of the argument but it seems that the only time
  // SYCL RT would send a pointer to NULL in 'arg_value' is when the argument
  // is a NULL pointer. Treat a pointer to NULL in 'arg_value' as a NULL.
  if (ArgSize == sizeof(void *) && PArgValue &&
      *(void **)(const_cast<void *>(PArgValue)) == nullptr) {
    PArgValue = nullptr;
  }

  std::scoped_lock<ur_shared_mutex> Guard(Kernel->Mutex);
  if (Kernel->ZeKernelMap.empty()) {
    auto ZeKernel = Kernel->ZeKernel;
    ZE2UR_CALL(zeKernelSetArgumentValue,
               (ZeKernel, ArgIndex, ArgSize, PArgValue));
  } else {
    for (auto It : Kernel->ZeKernelMap) {
      auto ZeKernel = It.second;
      ZE2UR_CALL(zeKernelSetArgumentValue,
                 (ZeKernel, ArgIndex, ArgSize, PArgValue));
    }
  }

  return UR_RESULT_SUCCESS;
}

UR_APIEXPORT ur_result_t UR_APICALL urKernelSetArgLocal(
    ur_kernel_handle_t Kernel, ///< [in] handle of the kernel object
    uint32_t ArgIndex, ///< [in] argument index in range [0, num args - 1]
    size_t ArgSize,    ///< [in] size of the local buffer to be allocated by the
                       ///< runtime
    const ur_kernel_arg_local_properties_t
        *Properties ///< [in][optional] argument properties
) {
  std::ignore = Properties;

  UR_CALL(urKernelSetArgValue(Kernel, ArgIndex, ArgSize, nullptr, nullptr));

  return UR_RESULT_SUCCESS;
}

UR_APIEXPORT ur_result_t UR_APICALL urKernelGetInfo(
    ur_kernel_handle_t Kernel,  ///< [in] handle of the Kernel object
    ur_kernel_info_t ParamName, ///< [in] name of the Kernel property to query
    size_t PropSize,            ///< [in] the size of the Kernel property value.
    void *KernelInfo, ///< [in,out][optional] array of bytes holding the kernel
                      ///< info property. If propSize is not equal to or
                      ///< greater than the real number of bytes needed to
                      ///< return the info then the
                      ///< ::UR_RESULT_ERROR_INVALID_SIZE error is returned and
                      ///< pKernelInfo is not used.
    size_t *PropSizeRet ///< [out][optional] pointer to the actual size in
                        ///< bytes of data being queried by propName.
) {

  UrReturnHelper ReturnValue(PropSize, KernelInfo, PropSizeRet);

  std::shared_lock<ur_shared_mutex> Guard(Kernel->Mutex);
  switch (ParamName) {
  case UR_KERNEL_INFO_CONTEXT:
    return ReturnValue(ur_context_handle_t{Kernel->Program->Context});
  case UR_KERNEL_INFO_PROGRAM:
    return ReturnValue(ur_program_handle_t{Kernel->Program});
  case UR_KERNEL_INFO_FUNCTION_NAME:
    try {
      std::string &KernelName = *Kernel->ZeKernelName.operator->();
      return ReturnValue(static_cast<const char *>(KernelName.c_str()));
    } catch (const std::bad_alloc &) {
      return UR_RESULT_ERROR_OUT_OF_HOST_MEMORY;
    } catch (...) {
      return UR_RESULT_ERROR_UNKNOWN;
    }
  case UR_KERNEL_INFO_NUM_ARGS:
    return ReturnValue(uint32_t{Kernel->ZeKernelProperties->numKernelArgs});
  case UR_KERNEL_INFO_REFERENCE_COUNT:
    return ReturnValue(uint32_t{Kernel->RefCount.load()});
  case UR_KERNEL_INFO_ATTRIBUTES:
    try {
      uint32_t Size;
      ZE2UR_CALL(zeKernelGetSourceAttributes,
                 (Kernel->ZeKernel, &Size, nullptr));
      char *attributes = new char[Size];
      ZE2UR_CALL(zeKernelGetSourceAttributes,
                 (Kernel->ZeKernel, &Size, &attributes));
      auto Res = ReturnValue(attributes);
      delete[] attributes;
      return Res;
    } catch (const std::bad_alloc &) {
      return UR_RESULT_ERROR_OUT_OF_HOST_MEMORY;
    } catch (...) {
      return UR_RESULT_ERROR_UNKNOWN;
    }
  default:
    logger::error(
        "Unsupported ParamName in urKernelGetInfo: ParamName={}(0x{})",
        ParamName, logger::toHex(ParamName));
    return UR_RESULT_ERROR_INVALID_VALUE;
  }

  return UR_RESULT_SUCCESS;
}

UR_APIEXPORT ur_result_t UR_APICALL urKernelGetGroupInfo(
    ur_kernel_handle_t Kernel, ///< [in] handle of the Kernel object
    ur_device_handle_t Device, ///< [in] handle of the Device object
    ur_kernel_group_info_t
        ParamName, ///< [in] name of the work Group property to query
    size_t
        ParamValueSize, ///< [in] size of the Kernel Work Group property value
    void *ParamValue,   ///< [in,out][optional][range(0, propSize)] value of the
                        ///< Kernel Work Group property.
    size_t *ParamValueSizeRet ///< [out][optional] pointer to the actual size in
                              ///< bytes of data being queried by propName.
) {
  UrReturnHelper ReturnValue(ParamValueSize, ParamValue, ParamValueSizeRet);

  std::shared_lock<ur_shared_mutex> Guard(Kernel->Mutex);
  switch (ParamName) {
  case UR_KERNEL_GROUP_INFO_GLOBAL_WORK_SIZE: {
    // TODO: To revisit after level_zero/issues/262 is resolved
    struct {
      size_t Arr[3];
    } GlobalWorkSize = {{(Device->ZeDeviceComputeProperties->maxGroupSizeX *
                          Device->ZeDeviceComputeProperties->maxGroupCountX),
                         (Device->ZeDeviceComputeProperties->maxGroupSizeY *
                          Device->ZeDeviceComputeProperties->maxGroupCountY),
                         (Device->ZeDeviceComputeProperties->maxGroupSizeZ *
                          Device->ZeDeviceComputeProperties->maxGroupCountZ)}};
    return ReturnValue(GlobalWorkSize);
  }
  case UR_KERNEL_GROUP_INFO_WORK_GROUP_SIZE: {
    ZeStruct<ze_kernel_max_group_size_properties_ext_t> workGroupProperties;
    workGroupProperties.maxGroupSize = 0;

    ZeStruct<ze_kernel_properties_t> kernelProperties;
    kernelProperties.pNext = &workGroupProperties;

    auto ZeResult = ZE_CALL_NOCHECK(
        zeKernelGetProperties,
        (Kernel->ZeKernelMap[Device->ZeDevice], &kernelProperties));
    if (ZeResult || workGroupProperties.maxGroupSize == 0) {
      return ReturnValue(
          uint64_t{Device->ZeDeviceComputeProperties->maxTotalGroupSize});
    }
    return ReturnValue(workGroupProperties.maxGroupSize);
  }
  case UR_KERNEL_GROUP_INFO_COMPILE_WORK_GROUP_SIZE: {
    struct {
      size_t Arr[3];
    } WgSize = {{Kernel->ZeKernelProperties->requiredGroupSizeX,
                 Kernel->ZeKernelProperties->requiredGroupSizeY,
                 Kernel->ZeKernelProperties->requiredGroupSizeZ}};
    return ReturnValue(WgSize);
  }
  case UR_KERNEL_GROUP_INFO_LOCAL_MEM_SIZE:
    return ReturnValue(uint32_t{Kernel->ZeKernelProperties->localMemSize});
  case UR_KERNEL_GROUP_INFO_PREFERRED_WORK_GROUP_SIZE_MULTIPLE: {
    return ReturnValue(size_t{Device->ZeDeviceProperties->physicalEUSimdWidth});
  }
  case UR_KERNEL_GROUP_INFO_PRIVATE_MEM_SIZE: {
    return ReturnValue(uint32_t{Kernel->ZeKernelProperties->privateMemSize});
  }
  default: {
    logger::error(
        "Unknown ParamName in urKernelGetGroupInfo: ParamName={}(0x{})",
        ParamName, logger::toHex(ParamName));
    return UR_RESULT_ERROR_INVALID_VALUE;
  }
  }
  return UR_RESULT_SUCCESS;
}

UR_APIEXPORT ur_result_t UR_APICALL urKernelGetSubGroupInfo(
    ur_kernel_handle_t Kernel, ///< [in] handle of the Kernel object
    ur_device_handle_t Device, ///< [in] handle of the Device object
    ur_kernel_sub_group_info_t
        PropName,       ///< [in] name of the SubGroup property to query
    size_t PropSize,    ///< [in] size of the Kernel SubGroup property value
    void *PropValue,    ///< [in,out][range(0, propSize)][optional] value of the
                        ///< Kernel SubGroup property.
    size_t *PropSizeRet ///< [out][optional] pointer to the actual size in
                        ///< bytes of data being queried by propName.
) {
  std::ignore = Device;

  UrReturnHelper ReturnValue(PropSize, PropValue, PropSizeRet);

  std::shared_lock<ur_shared_mutex> Guard(Kernel->Mutex);
  if (PropName == UR_KERNEL_SUB_GROUP_INFO_MAX_SUB_GROUP_SIZE) {
    ReturnValue(uint32_t{Kernel->ZeKernelProperties->maxSubgroupSize});
  } else if (PropName == UR_KERNEL_SUB_GROUP_INFO_MAX_NUM_SUB_GROUPS) {
    ReturnValue(uint32_t{Kernel->ZeKernelProperties->maxNumSubgroups});
  } else if (PropName == UR_KERNEL_SUB_GROUP_INFO_COMPILE_NUM_SUB_GROUPS) {
    ReturnValue(uint32_t{Kernel->ZeKernelProperties->requiredNumSubGroups});
  } else if (PropName == UR_KERNEL_SUB_GROUP_INFO_SUB_GROUP_SIZE_INTEL) {
    ReturnValue(uint32_t{Kernel->ZeKernelProperties->requiredSubgroupSize});
  } else {
    die("urKernelGetSubGroupInfo: parameter not implemented");
    return {};
  }
  return UR_RESULT_SUCCESS;
}

UR_APIEXPORT ur_result_t UR_APICALL urKernelRetain(
    ur_kernel_handle_t Kernel ///< [in] handle for the Kernel to retain
) {
  Kernel->RefCount.increment();

  return UR_RESULT_SUCCESS;
}

UR_APIEXPORT ur_result_t UR_APICALL urKernelRelease(
    ur_kernel_handle_t Kernel ///< [in] handle for the Kernel to release
) {
  if (!Kernel->RefCount.decrementAndTest())
    return UR_RESULT_SUCCESS;

  auto KernelProgram = Kernel->Program;
  if (Kernel->OwnNativeHandle) {
    for (auto &ZeKernel : Kernel->ZeKernels) {
      auto ZeResult = ZE_CALL_NOCHECK(zeKernelDestroy, (ZeKernel));
      // Gracefully handle the case that L0 was already unloaded.
      if (ZeResult && ZeResult != ZE_RESULT_ERROR_UNINITIALIZED)
        return ze2urResult(ZeResult);
    }
  }
  Kernel->ZeKernelMap.clear();
  if (IndirectAccessTrackingEnabled) {
    UR_CALL(urContextRelease(KernelProgram->Context));
  }
  // do a release on the program this kernel was part of without delete of the
  // program handle
  KernelProgram->ur_release_program_resources(false);

  delete Kernel;

  return UR_RESULT_SUCCESS;
}

UR_APIEXPORT ur_result_t UR_APICALL urKernelSetArgPointer(
    ur_kernel_handle_t Kernel, ///< [in] handle of the kernel object
    uint32_t ArgIndex, ///< [in] argument index in range [0, num args - 1]
    const ur_kernel_arg_pointer_properties_t
        *Properties,     ///< [in][optional] argument properties
    const void *ArgValue ///< [in][optional] SVM pointer to memory location
                         ///< holding the argument value. If null then argument
                         ///< value is considered null.
) {
  std::ignore = Properties;

  UR_CALL(urKernelSetArgValue(Kernel, ArgIndex, sizeof(const void *), nullptr,
                              ArgValue));
  return UR_RESULT_SUCCESS;
}

UR_APIEXPORT ur_result_t UR_APICALL urKernelSetExecInfo(
    ur_kernel_handle_t Kernel,      ///< [in] handle of the kernel object
    ur_kernel_exec_info_t PropName, ///< [in] name of the execution attribute
    size_t PropSize,                ///< [in] size in byte the attribute value
    const ur_kernel_exec_info_properties_t
        *Properties, ///< [in][optional] pointer to execution info properties
    const void *PropValue ///< [in][range(0, propSize)] pointer to memory
                          ///< location holding the property value.
) {
  std::ignore = PropSize;
  std::ignore = Properties;

  auto ZeKernel = Kernel->ZeKernel;
  std::scoped_lock<ur_shared_mutex> Guard(Kernel->Mutex);
  if (PropName == UR_KERNEL_EXEC_INFO_USM_INDIRECT_ACCESS &&
      *(static_cast<const ur_bool_t *>(PropValue)) == true) {
    // The whole point for users really was to not need to know anything
    // about the types of allocations kernel uses. So in DPC++ we always
    // just set all 3 modes for each kernel.
    ze_kernel_indirect_access_flags_t IndirectFlags =
        ZE_KERNEL_INDIRECT_ACCESS_FLAG_HOST |
        ZE_KERNEL_INDIRECT_ACCESS_FLAG_DEVICE |
        ZE_KERNEL_INDIRECT_ACCESS_FLAG_SHARED;
    ZE2UR_CALL(zeKernelSetIndirectAccess, (ZeKernel, IndirectFlags));
  } else if (PropName == UR_KERNEL_EXEC_INFO_CACHE_CONFIG) {
    ze_cache_config_flag_t ZeCacheConfig{};
    auto CacheConfig =
        *(static_cast<const ur_kernel_cache_config_t *>(PropValue));
    if (CacheConfig == UR_KERNEL_CACHE_CONFIG_LARGE_SLM)
      ZeCacheConfig = ZE_CACHE_CONFIG_FLAG_LARGE_SLM;
    else if (CacheConfig == UR_KERNEL_CACHE_CONFIG_LARGE_DATA)
      ZeCacheConfig = ZE_CACHE_CONFIG_FLAG_LARGE_DATA;
    else if (CacheConfig == UR_KERNEL_CACHE_CONFIG_DEFAULT)
      ZeCacheConfig = static_cast<ze_cache_config_flag_t>(0);
    else
      // Unexpected cache configuration value.
      return UR_RESULT_ERROR_INVALID_VALUE;
    ZE2UR_CALL(zeKernelSetCacheConfig, (ZeKernel, ZeCacheConfig););
  } else {
    logger::error("urKernelSetExecInfo: unsupported ParamName");
    return UR_RESULT_ERROR_INVALID_VALUE;
  }

  return UR_RESULT_SUCCESS;
}

UR_APIEXPORT ur_result_t UR_APICALL urKernelSetArgSampler(
    ur_kernel_handle_t Kernel, ///< [in] handle of the kernel object
    uint32_t ArgIndex, ///< [in] argument index in range [0, num args - 1]
    const ur_kernel_arg_sampler_properties_t
        *Properties,             ///< [in][optional] argument properties
    ur_sampler_handle_t ArgValue ///< [in] handle of Sampler object.
) {
  std::ignore = Properties;
  std::scoped_lock<ur_shared_mutex> Guard(Kernel->Mutex);
  ZE2UR_CALL(zeKernelSetArgumentValue, (Kernel->ZeKernel, ArgIndex,
                                        sizeof(void *), &ArgValue->ZeSampler));

  return UR_RESULT_SUCCESS;
}

UR_APIEXPORT ur_result_t UR_APICALL urKernelSetArgMemObj(
    ur_kernel_handle_t Kernel, ///< [in] handle of the kernel object
    uint32_t ArgIndex, ///< [in] argument index in range [0, num args - 1]
    const ur_kernel_arg_mem_obj_properties_t
        *Properties, ///< [in][optional] pointer to Memory object properties.
    ur_mem_handle_t ArgValue ///< [in][optional] handle of Memory object.
) {
  std::ignore = Properties;

  std::scoped_lock<ur_shared_mutex> Guard(Kernel->Mutex);
  // The ArgValue may be a NULL pointer in which case a NULL value is used for
  // the kernel argument declared as a pointer to global or constant memory.

  ur_mem_handle_t_ *UrMem = ur_cast<ur_mem_handle_t_ *>(ArgValue);

  ur_mem_handle_t_::access_mode_t UrAccessMode = ur_mem_handle_t_::read_write;
  if (Properties) {
    switch (Properties->memoryAccess) {
    case UR_MEM_FLAG_READ_WRITE:
      UrAccessMode = ur_mem_handle_t_::read_write;
      break;
    case UR_MEM_FLAG_WRITE_ONLY:
      UrAccessMode = ur_mem_handle_t_::write_only;
      break;
    case UR_MEM_FLAG_READ_ONLY:
      UrAccessMode = ur_mem_handle_t_::read_only;
      break;
    default:
      return UR_RESULT_ERROR_INVALID_ARGUMENT;
    }
  }
  auto Arg = UrMem ? UrMem : nullptr;
  Kernel->PendingArguments.push_back(
      {ArgIndex, sizeof(void *), Arg, UrAccessMode});

  return UR_RESULT_SUCCESS;
}

UR_APIEXPORT ur_result_t UR_APICALL urKernelGetNativeHandle(
    ur_kernel_handle_t Kernel, ///< [in] handle of the kernel.
    ur_native_handle_t
        *NativeKernel ///< [out] a pointer to the native handle of the kernel.
) {
  std::shared_lock<ur_shared_mutex> Guard(Kernel->Mutex);

  *NativeKernel = reinterpret_cast<ur_native_handle_t>(Kernel->ZeKernel);
  return UR_RESULT_SUCCESS;
}

UR_APIEXPORT ur_result_t UR_APICALL urKernelSuggestMaxCooperativeGroupCountExp(
    ur_kernel_handle_t hKernel, size_t localWorkSize,
    size_t dynamicSharedMemorySize, uint32_t *pGroupCountRet) {
  (void)hKernel;
  (void)localWorkSize;
  (void)dynamicSharedMemorySize;
  *pGroupCountRet = 1;
  return UR_RESULT_SUCCESS;
}

UR_APIEXPORT ur_result_t UR_APICALL urKernelCreateWithNativeHandle(
    ur_native_handle_t NativeKernel, ///< [in] the native handle of the kernel.
    ur_context_handle_t Context,     ///< [in] handle of the context object
    ur_program_handle_t Program,
    const ur_kernel_native_properties_t *Properties,
    ur_kernel_handle_t *
        RetKernel ///< [out] pointer to the handle of the kernel object created.
) {
  ze_kernel_handle_t ZeKernel = ur_cast<ze_kernel_handle_t>(NativeKernel);
  ur_kernel_handle_t_ *Kernel = nullptr;
  try {
    Kernel = new ur_kernel_handle_t_(ZeKernel, Properties->isNativeHandleOwned,
                                     Context);
    *RetKernel = reinterpret_cast<ur_kernel_handle_t>(Kernel);
  } catch (const std::bad_alloc &) {
    return UR_RESULT_ERROR_OUT_OF_HOST_MEMORY;
  } catch (...) {
    return UR_RESULT_ERROR_UNKNOWN;
  }

  Kernel->Program = Program;

  UR_CALL(Kernel->initialize());

  return UR_RESULT_SUCCESS;
}

ur_result_t ur_kernel_handle_t_::initialize() {
  // Retain the program and context to show it's used by this kernel.
  UR_CALL(urProgramRetain(Program));

  if (IndirectAccessTrackingEnabled)
    // TODO: do piContextRetain without the guard
    UR_CALL(urContextRetain(Program->Context));

  // Set up how to obtain kernel properties when needed.
  ZeKernelProperties.Compute = [this](ze_kernel_properties_t &Properties) {
    ZE_CALL_NOCHECK(zeKernelGetProperties, (ZeKernel, &Properties));
  };

  // Cache kernel name.
  ZeKernelName.Compute = [this](std::string &Name) {
    size_t Size = 0;
    ZE_CALL_NOCHECK(zeKernelGetName, (ZeKernel, &Size, nullptr));
    char *KernelName = new char[Size];
    ZE_CALL_NOCHECK(zeKernelGetName, (ZeKernel, &Size, KernelName));
    Name = KernelName;
    delete[] KernelName;
  };

  return UR_RESULT_SUCCESS;
}

UR_APIEXPORT ur_result_t UR_APICALL urKernelSetSpecializationConstants(
    ur_kernel_handle_t Kernel, ///< [in] handle of the kernel object
    uint32_t Count, ///< [in] the number of elements in the pSpecConstants array
    const ur_specialization_constant_info_t
        *SpecConstants ///< [in] array of specialization constant value
                       ///< descriptions
) {
  std::ignore = Kernel;
  std::ignore = Count;
  std::ignore = SpecConstants;
  logger::error(logger::LegacyMessage("[UR][L0] {} function not implemented!"),
                "{} function not implemented!", __FUNCTION__);
  return UR_RESULT_ERROR_UNSUPPORTED_FEATURE;
}<|MERGE_RESOLUTION|>--- conflicted
+++ resolved
@@ -87,15 +87,15 @@
         --GroupSize[I];
       }
       if (GlobalWorkSize3D[I] / GroupSize[I] > UINT32_MAX) {
-        urPrint("getSuggestedLocalWorkSize: can't find a WG size "
-                "suitable for global work size > UINT32_MAX\n");
+        logger::error("urEnqueueKernelLaunch: can't find a WG size "
+                      "suitable for global work size > UINT32_MAX");
         return UR_RESULT_ERROR_INVALID_WORK_GROUP_SIZE;
       }
       WG[I] = GroupSize[I];
     }
-    urPrint(
-        "getSuggestedLocalWorkSize: using computed WG size = {%d, %d, %d}\n",
-        WG[0], WG[1], WG[2]);
+    logger::debug(
+        "urEnqueueKernelLaunch: using computed WG size = {{{}, {}, {}}}", WG[0],
+        WG[1], WG[2]);
   }
 
   return UR_RESULT_SUCCESS;
@@ -170,60 +170,10 @@
   std::copy(GlobalWorkSize, GlobalWorkSize + WorkDim, GlobalWorkSize3D);
 
   if (LocalWorkSize) {
-<<<<<<< HEAD
     for (uint32_t I = 0; I < WorkDim; ++I) {
       UR_ASSERT(LocalWorkSize[I] < (std::numeric_limits<uint32_t>::max)(),
                 UR_RESULT_ERROR_INVALID_VALUE);
       WG[I] = static_cast<uint32_t>(LocalWorkSize[I]);
-=======
-    // L0
-    UR_ASSERT(LocalWorkSize[0] < (std::numeric_limits<uint32_t>::max)(),
-              UR_RESULT_ERROR_INVALID_VALUE);
-    UR_ASSERT(LocalWorkSize[1] < (std::numeric_limits<uint32_t>::max)(),
-              UR_RESULT_ERROR_INVALID_VALUE);
-    UR_ASSERT(LocalWorkSize[2] < (std::numeric_limits<uint32_t>::max)(),
-              UR_RESULT_ERROR_INVALID_VALUE);
-    WG[0] = static_cast<uint32_t>(LocalWorkSize[0]);
-    WG[1] = static_cast<uint32_t>(LocalWorkSize[1]);
-    WG[2] = static_cast<uint32_t>(LocalWorkSize[2]);
-  } else {
-    // We can't call to zeKernelSuggestGroupSize if 64-bit GlobalWorkSize
-    // values do not fit to 32-bit that the API only supports currently.
-    bool SuggestGroupSize = true;
-    for (int I : {0, 1, 2}) {
-      if (GlobalWorkSize3D[I] > UINT32_MAX) {
-        SuggestGroupSize = false;
-      }
-    }
-    if (SuggestGroupSize) {
-      ZE2UR_CALL(zeKernelSuggestGroupSize,
-                 (ZeKernel, GlobalWorkSize3D[0], GlobalWorkSize3D[1],
-                  GlobalWorkSize3D[2], &WG[0], &WG[1], &WG[2]));
-    } else {
-      for (int I : {0, 1, 2}) {
-        // Try to find a I-dimension WG size that the GlobalWorkSize[I] is
-        // fully divisable with. Start with the max possible size in
-        // each dimension.
-        uint32_t GroupSize[] = {
-            Queue->Device->ZeDeviceComputeProperties->maxGroupSizeX,
-            Queue->Device->ZeDeviceComputeProperties->maxGroupSizeY,
-            Queue->Device->ZeDeviceComputeProperties->maxGroupSizeZ};
-        GroupSize[I] = (std::min)(size_t(GroupSize[I]), GlobalWorkSize3D[I]);
-        while (GlobalWorkSize3D[I] % GroupSize[I]) {
-          --GroupSize[I];
-        }
-
-        if (GlobalWorkSize3D[I] / GroupSize[I] > UINT32_MAX) {
-          logger::error("urEnqueueKernelLaunch: can't find a WG size "
-                        "suitable for global work size > UINT32_MAX");
-          return UR_RESULT_ERROR_INVALID_WORK_GROUP_SIZE;
-        }
-        WG[I] = GroupSize[I];
-      }
-      logger::debug(
-          "urEnqueueKernelLaunch: using computed WG size = {{{}, {}, {}}}",
-          WG[0], WG[1], WG[2]);
->>>>>>> 31d0fe15
     }
   } else {
     UR_CALL(getSuggestedLocalWorkSize(Queue, ZeKernel, GlobalWorkSize3D, WG));
@@ -254,13 +204,8 @@
     break;
 
   default:
-<<<<<<< HEAD
-    urPrint("urEnqueueKernelLaunch: unsupported work_dim\n");
-    return UR_RESULT_ERROR_INVALID_WORK_DIMENSION;
-=======
     logger::error("urEnqueueKernelLaunch: unsupported work_dim");
     return UR_RESULT_ERROR_INVALID_VALUE;
->>>>>>> 31d0fe15
   }
 
   // Error handling for non-uniform group size case
