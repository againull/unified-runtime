--- conflicted
+++ resolved
@@ -57,11 +57,7 @@
     context.logger.debug("==== urUSMHostAlloc");
 
     return context.interceptor->allocateMemory(
-<<<<<<< HEAD
-        hContext, nullptr, pUSMDesc, pool, size, ppMem, MemoryType::HOST_USM);
-=======
         hContext, nullptr, pUSMDesc, pool, size, ppMem, AllocType::HOST_USM);
->>>>>>> 9b936b57
 }
 
 ///////////////////////////////////////////////////////////////////////////////
@@ -86,11 +82,7 @@
     context.logger.debug("==== urUSMDeviceAlloc");
 
     return context.interceptor->allocateMemory(
-<<<<<<< HEAD
-        hContext, hDevice, pUSMDesc, pool, size, ppMem, MemoryType::DEVICE_USM);
-=======
         hContext, hDevice, pUSMDesc, pool, size, ppMem, AllocType::DEVICE_USM);
->>>>>>> 9b936b57
 }
 
 ///////////////////////////////////////////////////////////////////////////////
@@ -115,11 +107,7 @@
     context.logger.debug("==== urUSMSharedAlloc");
 
     return context.interceptor->allocateMemory(
-<<<<<<< HEAD
-        hContext, hDevice, pUSMDesc, pool, size, ppMem, MemoryType::SHARED_USM);
-=======
         hContext, hDevice, pUSMDesc, pool, size, ppMem, AllocType::SHARED_USM);
->>>>>>> 9b936b57
 }
 
 ///////////////////////////////////////////////////////////////////////////////
@@ -137,58 +125,6 @@
     context.logger.debug("==== urUSMFree");
 
     return context.interceptor->releaseMemory(hContext, pMem);
-}
-
-///////////////////////////////////////////////////////////////////////////////
-<<<<<<< HEAD
-=======
-/// @brief Intercept function for urQueueCreate
-__urdlllocal ur_result_t UR_APICALL urQueueCreate(
-    ur_context_handle_t hContext, ///< [in] handle of the context object
-    ur_device_handle_t hDevice,   ///< [in] handle of the device object
-    const ur_queue_properties_t
-        *pProperties, ///< [in][optional] pointer to queue creation properties.
-    ur_queue_handle_t
-        *phQueue ///< [out] pointer to handle of queue object created
-) {
-    auto pfnCreate = context.urDdiTable.Queue.pfnCreate;
-
-    if (nullptr == pfnCreate) {
-        return UR_RESULT_ERROR_UNSUPPORTED_FEATURE;
-    }
-
-    context.logger.debug("==== urQueueCreate");
-
-    ur_result_t result = pfnCreate(hContext, hDevice, pProperties, phQueue);
-    if (result == UR_RESULT_SUCCESS) {
-        result = context.interceptor->insertQueue(hContext, *phQueue);
-    }
-
-    return result;
-}
-
-///////////////////////////////////////////////////////////////////////////////
-/// @brief Intercept function for urQueueRelease
-__urdlllocal ur_result_t UR_APICALL urQueueRelease(
-    ur_queue_handle_t hQueue ///< [in] handle of the queue object to release
-) {
-    auto pfnRelease = context.urDdiTable.Queue.pfnRelease;
-
-    if (nullptr == pfnRelease) {
-        return UR_RESULT_ERROR_UNSUPPORTED_FEATURE;
-    }
-
-    context.logger.debug("==== urQueueRelease");
-
-    ur_context_handle_t hContext;
-    UR_CALL(context.urDdiTable.Queue.pfnGetInfo(hQueue, UR_QUEUE_INFO_CONTEXT,
-                                                sizeof(ur_context_handle_t),
-                                                &hContext, nullptr));
-    UR_CALL(context.interceptor->eraseQueue(hContext, hQueue));
-
-    ur_result_t result = pfnRelease(hQueue);
-
-    return result;
 }
 
 ///////////////////////////////////////////////////////////////////////////////
@@ -214,7 +150,6 @@
 }
 
 ///////////////////////////////////////////////////////////////////////////////
->>>>>>> 9b936b57
 /// @brief Intercept function for urEnqueueKernelLaunch
 __urdlllocal ur_result_t UR_APICALL urEnqueueKernelLaunch(
     ur_queue_handle_t hQueue,   ///< [in] handle of the queue object
@@ -275,7 +210,7 @@
     ur_event_handle_t hEvent{};
     ur_result_t result = pfnKernelLaunch(
         hQueue, hKernel, workDim, pGlobalWorkOffset, pGlobalWorkSize,
-        pLocalWorkSize, hEvents.size(), hEvents.data(), &hEvent);
+        pLocalWorkSize, numEventsInWaitList, phEventWaitList, &hEvent);
 
     if (result == UR_RESULT_SUCCESS) {
         context.interceptor->postLaunchKernel(hKernel, hQueue, hEvent,
