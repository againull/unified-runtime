--- conflicted
+++ resolved
@@ -1323,8 +1323,39 @@
     return result;
 }
 
-///////////////////////////////////////////////////////////////////////////////
-<<<<<<< HEAD
+/// @brief Intercept function for urKernelSetArgPointer
+__urdlllocal ur_result_t UR_APICALL urKernelSetArgPointer(
+    ur_kernel_handle_t hKernel, ///< [in] handle of the kernel object
+    uint32_t argIndex, ///< [in] argument index in range [0, num args - 1]
+    const ur_kernel_arg_pointer_properties_t
+        *pProperties, ///< [in][optional] pointer to USM pointer properties.
+    const void *
+        pArgValue ///< [in][optional] Pointer obtained by USM allocation or virtual memory
+    ///< mapping operation. If null then argument value is considered null.
+) {
+    auto pfnSetArgPointer = getContext()->urDdiTable.Kernel.pfnSetArgPointer;
+
+    if (nullptr == pfnSetArgPointer) {
+        return UR_RESULT_ERROR_UNSUPPORTED_FEATURE;
+    }
+
+    getContext()->logger.debug(
+        "==== urKernelSetArgPointer (argIndex={}, pArgValue={})", argIndex,
+        pArgValue);
+
+    if (Options(getContext()->logger).DetectKernelArguments) {
+        auto KI = getContext()->interceptor->getKernelInfo(hKernel);
+        std::scoped_lock<ur_shared_mutex> Guard(KI->Mutex);
+        KI->PointerArgs[argIndex] = {pArgValue, GetCurrentBacktrace()};
+    }
+
+    ur_result_t result =
+        pfnSetArgPointer(hKernel, argIndex, pProperties, pArgValue);
+
+    return result;
+}
+
+///////////////////////////////////////////////////////////////////////////////
 /// @brief Exported function for filling application's Global table
 ///        with current process' addresses
 ///
@@ -1354,40 +1385,6 @@
 
     return result;
 }
-=======
-/// @brief Intercept function for urKernelSetArgPointer
-__urdlllocal ur_result_t UR_APICALL urKernelSetArgPointer(
-    ur_kernel_handle_t hKernel, ///< [in] handle of the kernel object
-    uint32_t argIndex, ///< [in] argument index in range [0, num args - 1]
-    const ur_kernel_arg_pointer_properties_t
-        *pProperties, ///< [in][optional] pointer to USM pointer properties.
-    const void *
-        pArgValue ///< [in][optional] Pointer obtained by USM allocation or virtual memory
-    ///< mapping operation. If null then argument value is considered null.
-) {
-    auto pfnSetArgPointer = getContext()->urDdiTable.Kernel.pfnSetArgPointer;
-
-    if (nullptr == pfnSetArgPointer) {
-        return UR_RESULT_ERROR_UNSUPPORTED_FEATURE;
-    }
-
-    getContext()->logger.debug(
-        "==== urKernelSetArgPointer (argIndex={}, pArgValue={})", argIndex,
-        pArgValue);
-
-    if (Options(getContext()->logger).DetectKernelArguments) {
-        auto KI = getContext()->interceptor->getKernelInfo(hKernel);
-        std::scoped_lock<ur_shared_mutex> Guard(KI->Mutex);
-        KI->PointerArgs[argIndex] = {pArgValue, GetCurrentBacktrace()};
-    }
-
-    ur_result_t result =
-        pfnSetArgPointer(hKernel, argIndex, pProperties, pArgValue);
-
-    return result;
-}
-
->>>>>>> e02d78ba
 ///////////////////////////////////////////////////////////////////////////////
 /// @brief Exported function for filling application's Context table
 ///        with current process' addresses
