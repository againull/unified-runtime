/*
 *
 * Copyright (C) 2024 Intel Corporation
 *
 * Part of the Unified-Runtime Project, under the Apache License v2.0 with LLVM Exceptions.
 * See LICENSE.TXT
 * SPDX-License-Identifier: Apache-2.0 WITH LLVM-exception
 *
 * @file asan_report.cpp
 *
 */

#include "asan_report.hpp"
#include "asan_options.hpp"

#include "asan_allocator.hpp"
#include "asan_interceptor.hpp"
#include "asan_libdevice.hpp"
#include "ur_sanitizer_layer.hpp"
#include "ur_sanitizer_utils.hpp"

namespace ur_sanitizer_layer {

void ReportBadFree(uptr Addr, const StackTrace &stack,
                   const std::shared_ptr<AllocInfo> &AI) {
    context.logger.always(
        "\n====ERROR: DeviceSanitizer: bad-free on address {}", (void *)Addr);
    stack.print();

    if (!AI) {
        context.logger.always("{} may be allocated on Host Memory",
                              (void *)Addr);
    }

    assert(!AI->IsReleased && "Chunk must be not released");

    context.logger.always("{} is located inside of {} region [{}, {})",
                          (void *)Addr, ToString(AI->Type),
                          (void *)AI->UserBegin, (void *)AI->UserEnd);
    context.logger.always("allocated here:");
    AI->AllocStack.print();
}

void ReportBadContext(uptr Addr, const StackTrace &stack,
                      const std::shared_ptr<AllocInfo> &AI) {
    context.logger.always(
        "\n====ERROR: DeviceSanitizer: bad-context on address {}",
        (void *)Addr);
    stack.print();

    context.logger.always("{} is located inside of {} region [{}, {})",
                          (void *)Addr, ToString(AI->Type),
                          (void *)AI->UserBegin, (void *)AI->UserEnd);
    context.logger.always("allocated here:");
    AI->AllocStack.print();

    if (AI->IsReleased) {
        context.logger.always("freed here:");
        AI->ReleaseStack.print();
    }
}

void ReportDoubleFree(uptr Addr, const StackTrace &Stack,
                      const std::shared_ptr<AllocInfo> &AI) {
    context.logger.always(
        "\n====ERROR: DeviceSanitizer: double-free on address {}",
        (void *)Addr);
    Stack.print();

    context.logger.always("{} is located inside of {} region [{}, {})",
                          (void *)Addr, ToString(AI->Type),
                          (void *)AI->UserBegin, (void *)AI->UserEnd);
    context.logger.always("freed here:");
    AI->ReleaseStack.print();
    context.logger.always("previously allocated here:");
    AI->AllocStack.print();
}

<<<<<<< HEAD
void ReportMemoryLeak(const std::shared_ptr<AllocInfo> &AI) {
    context.logger.always(
        "\n====ERROR: DeviceSanitizer: detected memory leaks of {}",
        ToString(AI->Type));
    context.logger.always("Direct leak of {} byte(s) at {} allocated from:",
                          AI->UserEnd - AI->UserBegin, (void *)AI->UserBegin);
    AI->AllocStack.print();
}

void ReportGenericError(const DeviceSanitizerReport &Report) {
=======
void ReportFatalError(const DeviceSanitizerReport &Report) {
>>>>>>> 167ddf93
    context.logger.always("\n====ERROR: DeviceSanitizer: {}",
                          ToString(Report.ErrorType));
}

void ReportGenericError(const DeviceSanitizerReport &Report,
                        ur_kernel_handle_t Kernel) {
    const char *File = Report.File[0] ? Report.File : "<unknown file>";
    const char *Func = Report.Func[0] ? Report.Func : "<unknown func>";
    auto KernelName = GetKernelName(Kernel);

    // Try to demangle the kernel name
    KernelName = DemangleName(KernelName);

    context.logger.always("\n====ERROR: DeviceSanitizer: {} on {}",
                          ToString(Report.ErrorType),
                          ToString(Report.MemoryType));
    context.logger.always(
        "{} of size {} at kernel <{}> LID({}, {}, {}) GID({}, "
        "{}, {})",
        Report.IsWrite ? "WRITE" : "READ", Report.AccessSize,
        KernelName.c_str(), Report.LID0, Report.LID1, Report.LID2, Report.GID0,
        Report.GID1, Report.GID2);
    context.logger.always("  #0 {} {}:{}", Func, File, Report.Line);
}

void ReportUseAfterFree(const DeviceSanitizerReport &Report,
                        ur_kernel_handle_t Kernel,
                        ur_context_handle_t Context) {
    const char *File = Report.File[0] ? Report.File : "<unknown file>";
    const char *Func = Report.Func[0] ? Report.Func : "<unknown func>";
    auto KernelName = GetKernelName(Kernel);

    // Try to demangle the kernel name
    KernelName = DemangleName(KernelName);

    context.logger.always("\n====ERROR: DeviceSanitizer: {} on address {}",
                          ToString(Report.ErrorType), (void *)Report.Address);
    context.logger.always(
        "{} of size {} at kernel <{}> LID({}, {}, {}) GID({}, "
        "{}, {})",
        Report.IsWrite ? "WRITE" : "READ", Report.AccessSize,
        KernelName.c_str(), Report.LID0, Report.LID1, Report.LID2, Report.GID0,
        Report.GID1, Report.GID2);
    context.logger.always("  #0 {} {}:{}", Func, File, Report.Line);
    context.logger.always("");

    if (Options().MaxQuarantineSizeMB > 0) {
        auto AllocInfoItOp =
            context.interceptor->findAllocInfoByAddress(Report.Address);

        if (!AllocInfoItOp) {
            context.logger.always("Failed to find which chunck {} is allocated",
                                  (void *)Report.Address);
        } else {
            auto &AllocInfo = (*AllocInfoItOp)->second;
            if (AllocInfo->Context != Context) {
                context.logger.always(
                    "Failed to find which chunck {} is allocated",
                    (void *)Report.Address);
            }
            assert(AllocInfo->IsReleased);

            context.logger.always(
                "{} is located inside of {} region [{}, {})",
                (void *)Report.Address, ToString(AllocInfo->Type),
                (void *)AllocInfo->UserBegin, (void *)AllocInfo->UserEnd);
            context.logger.always("allocated here:");
            AllocInfo->AllocStack.print();
            context.logger.always("released here:");
            AllocInfo->ReleaseStack.print();
        }
    } else {
        context.logger.always(
            "Please enable quarantine to get more information like memory "
            "chunck's kind and where the chunck was allocated and released.");
    }
}

} // namespace ur_sanitizer_layer<|MERGE_RESOLUTION|>--- conflicted
+++ resolved
@@ -76,7 +76,6 @@
     AI->AllocStack.print();
 }
 
-<<<<<<< HEAD
 void ReportMemoryLeak(const std::shared_ptr<AllocInfo> &AI) {
     context.logger.always(
         "\n====ERROR: DeviceSanitizer: detected memory leaks of {}",
@@ -86,10 +85,7 @@
     AI->AllocStack.print();
 }
 
-void ReportGenericError(const DeviceSanitizerReport &Report) {
-=======
 void ReportFatalError(const DeviceSanitizerReport &Report) {
->>>>>>> 167ddf93
     context.logger.always("\n====ERROR: DeviceSanitizer: {}",
                           ToString(Report.ErrorType));
 }
